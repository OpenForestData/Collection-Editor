--- conflicted
+++ resolved
@@ -20,15 +20,10 @@
     - pip install --ignore-installed -r requirements.txt
 
 stages:
-<<<<<<< HEAD
+  - sonarqube
   - code checks
   - tests
   - build
-=======
-    - sonarqube
-    - code checks
-    - build
->>>>>>> b769f1cc
 
 sonarqube:
     image: sonarsource/sonar-scanner-cli
