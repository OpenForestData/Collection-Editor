version: '3.7'

services:

  ce_traefik:
    image: "traefik:v2.2"
    container_name: "ce_traefik"
    restart: unless-stopped
    command:
        - "--providers.docker=true"
        - "--providers.docker.exposedbydefault=true"
        - "--api.insecure=true"
        - "--entrypoints.web.address=:80"
        - "--entrypoints.web-secure.address=:443"
        - "--entrypoints.web.forwardedheaders.insecure"
        - "--entrypoints.web.proxyprotocol.insecure"
        - "--certificatesresolvers.letsencrypt.acme.email=admin@whiteaster.com"
        - "--certificatesresolvers.letsencrypt.acme.storage=/acme.json"
        - "--certificatesresolvers.letsencrypt.acme.tlschallenge=true"
    labels:
        - "traefik.http.routers.http-catchall.rule=hostregexp(`{host:.+}`)"
        - "traefik.http.routers.http-catchall.entrypoints=web"
        - "traefik.http.routers.http-catchall.middlewares=redirect-to-https"
        - "traefik.http.middlewares.redirect-to-https.redirectscheme.scheme=https"
    ports:
        - 80:80
        - 443:443
    volumes: 
        - "/var/run/docker.sock:/var/run/docker.sock:ro"
    networks: 
        - ce_network

  ce_db:
    container_name: "ce_db"
    image: "postgres:12-alpine"
    restart: unless-stopped
    volumes:
      - ce_db:/var/lib/postgresql
    environment:
      - POSTGRES_USER=ce_user
      - POSTGRES_PASSWORD=ce_password
      - POSTGRES_DB=collection_editor
    ports:
      - 5432:5432
    networks:
      - ce_network

  ce_mongo:
    container_name: "ce_mongo"
    image: "mongo:4.2"
    restart: unless-stopped
    volumes:
      - init_db:/docker-entrypoint-initdb.d
      - mongo_data:/data/db
    environment:
      - MONGO_INITDB_DATABASE=collection_editor
      - MONGO_INITDB_ROOT_USERNAME=ce_user
      - MONGO_INITDB_ROOT_PASSWORD=ce_password
    ports:
      - 27017:27017
    networks:
      - ce_network

  ce_backend: &ce_backend
    container_name: "ce_backend"
    image: "registry.gitlab.whiteaster.com/openforestdata/backend/collection-editor:latest"
    restart: unless-stopped
<<<<<<< HEAD
    volumes:
      - ./:/app/
    env_file:
      - .env
=======
    environment:
        - DEBUG=True
        - DB_NAME=collection_editor
        - DB_HOST=ce_db
        - DB_ENGINE=postgres
        - DB_DATABASE=collection_editor
        - DB_USER=ce_user
        - DB_PASSWORD=ce_password
        - MONGO_HOST=ce_mongo
        - MONGO_DATABASE=collection_editor
        - MONGO_USER=ce_user
        - MONGO_PASSWORD=ce_password
        - LDAP_HOST='ldap://ldap.forumsys.com'
        - LDAP_USERNAME='cn=read-only-admin,dc=example,dc=com'
        - LDAP_PASSWORD='password'
        - LDAP_SEARCH_HOST=''
        - LDAP_FORMAT='sAMAccountName'
        - DATAVERSE_URL=https://dataverse.whiteaster.com
        - DATAVERSE_ACCESS_TOKEN=9c9d2213-482d-405d-9490-96b984b96898
>>>>>>> 51136fb5
    labels:
      - traefik.enable=true
      - traefik.http.routers.ce_backend.rule=Host(`${URL}`)
      - traefik.http.services.ce_backend.loadbalancer.server.port=8000
      - traefik.http.routers.ce_backend.entrypoints=web-secure
      - traefik.http.middlewares.ce_backend.headers.accesscontrolallowmethods=GET,OPTIONS,PUT,POST,DELETE,PATCH
      - traefik.http.middlewares.ce_backend.headers.accesscontrolalloworigin=origin-list-or-null
      - traefik.http.middlewares.ce_backend.headers.accesscontrolmaxage=100
      - traefik.http.middlewares.ce_backend.headers.addvaryheader=true
      - traefik.http.routers.ce_backend.tls=true
      - traefik.http.routers.ce_backend.tls.certresolver=letsencrypt
    networks:
      - ce_network

# volumes definiton
volumes:
  init_db:
  ce_db:
  mongo_data:
    
# network definition
networks:
  ce_network:
    driver: bridge<|MERGE_RESOLUTION|>--- conflicted
+++ resolved
@@ -65,12 +65,6 @@
     container_name: "ce_backend"
     image: "registry.gitlab.whiteaster.com/openforestdata/backend/collection-editor:latest"
     restart: unless-stopped
-<<<<<<< HEAD
-    volumes:
-      - ./:/app/
-    env_file:
-      - .env
-=======
     environment:
         - DEBUG=True
         - DB_NAME=collection_editor
@@ -90,7 +84,6 @@
         - LDAP_FORMAT='sAMAccountName'
         - DATAVERSE_URL=https://dataverse.whiteaster.com
         - DATAVERSE_ACCESS_TOKEN=9c9d2213-482d-405d-9490-96b984b96898
->>>>>>> 51136fb5
     labels:
       - traefik.enable=true
       - traefik.http.routers.ce_backend.rule=Host(`${URL}`)
